/*
Copyright 2016 Skippbox, Ltd.

Licensed under the Apache License, Version 2.0 (the "License");
you may not use this file except in compliance with the License.
You may obtain a copy of the License at

    http://www.apache.org/licenses/LICENSE-2.0

Unless required by applicable law or agreed to in writing, software
distributed under the License is distributed on an "AS IS" BASIS,
WITHOUT WARRANTIES OR CONDITIONS OF ANY KIND, either express or implied.
See the License for the specific language governing permissions and
limitations under the License.
*/

package config

import (
	"io/ioutil"
	"os"
	"path/filepath"
	"runtime"

	"github.com/Sirupsen/logrus"
	"gopkg.in/yaml.v2"
)

// ConfigFileName stores file of config
var ConfigFileName = ".kubewatch.yaml"

// Handler contains handler configuration
type Handler struct {
	Slack      Slack      `json:"slack"`
	Hipchat    Hipchat    `json:"hipchat"`
	Mattermost Mattermost `json:"mattermost"`
	Flock      Flock      `json:"flock"`
	Webhook    Webhook    `json:"webhook"`
	MSTeams    MSTeams    `json:"msteams"`
}

// Resource contains resource configuration
type Resource struct {
	Deployment            bool `json:"deployment"`
	ReplicationController bool `json:"rc"`
	ReplicaSet            bool `json:"rs"`
	DaemonSet             bool `json:"ds"`
	Service              bool `json:"svc"`
	Pod                   bool `json:"po"`
	Job                   bool `json:"job"`
	PersistentVolume      bool `json:"pv"`
	Namespace             bool `json:"ns"`
	Secret                bool `json:"secret"`
	ConfigMap             bool `json:"configmap"`
	Ingress               bool `json:"ing"`
}

// Event struct for granular config
type Event struct {
	Global []string `json:"string,omitempty"`
	Create []string `json:"create,omitempty"`
	Update []string `json:"update,omitempty"`
	Delete []string `json:"delete,omitempty"`
}

// Config struct contains kubewatch configuration
type Config struct {
	Handler Handler `json:"handler"`
	//Reason   []string `json:"reason"`
	Resource Resource `json:"resource,omitempty"`
	// for watching specific namespace, leave it empty for watching all.
	// this config is ignored when watching namespaces
<<<<<<< HEAD
	Namespace []string `json:"namespace,omitempty"`
=======
	Event     Event  `json:"event,omitempty"`
	Namespace string `json:"namespace,omitempty"`
>>>>>>> 9ccc625d
}

// Slack contains slack configuration
type Slack struct {
	Token   string `json:"token"`
	Channel string `json:"channel"`
}

// Hipchat contains hipchat configuration
type Hipchat struct {
	Token string `json:"token"`
	Room  string `json:"room"`
	Url   string `json:"url"`
}

// Mattermost contains mattermost configuration
type Mattermost struct {
	Channel  string `json:"room"`
	Url      string `json:"url"`
	Username string `json:"username"`
}

// Flock contains flock configuration
type Flock struct {
	Url string `json:"url"`
}

// Webhook contains webhook configuration
type Webhook struct {
	Url string `json:"url"`
}

// MSTeams contains MSTeams configuration
type MSTeams struct {
	WebhookURL string `json:"webhookurl"`
}

// New creates new config object
func New() (*Config, error) {
	c := &Config{}
	if err := c.Load(); err != nil {
		return c, err
	}

	return c, nil
}

func createIfNotExist() error {
	// create file if not exist
	configFile := filepath.Join(configDir(), ConfigFileName)
	_, err := os.Stat(configFile)
	if err != nil {
		if os.IsNotExist(err) {
			file, err := os.Create(configFile)
			if err != nil {
				return err
			}
			file.Close()
		} else {
			return err
		}
	}
	return nil
}

// Load loads configuration from config file
func (c *Config) Load() error {
	err := createIfNotExist()
	if err != nil {
		return err
	}

	file, err := os.Open(getConfigFile())
	if err != nil {
		return err
	}

	b, err := ioutil.ReadAll(file)
	if err != nil {
		return err
	}

	if len(b) != 0 {
		return yaml.Unmarshal(b, c)
	}

	return nil
}

// CheckMissingResourceEnvvars will read the environment for equivalent config variables to set
func (c *Config) CheckMissingResourceEnvvars() {

	if !c.Resource.DaemonSet && os.Getenv("KW_DAEMONSET") == "true" {
		c.Resource.DaemonSet = true
	}
	if !c.Resource.ReplicaSet && os.Getenv("KW_REPLICASET") == "true" {
		c.Resource.ReplicaSet = true
	}
	if !c.Resource.Namespace && os.Getenv("KW_NAMESPACE") == "true" {
		c.Resource.Namespace = true
	}
	if !c.Resource.Deployment && os.Getenv("KW_DEPLOYMENT") == "true" {
		c.Resource.Deployment = true
	}
	if !c.Resource.Pod && os.Getenv("KW_POD") == "true" {
		c.Resource.Pod = true
	}
	if !c.Resource.ReplicationController && os.Getenv("KW_REPLICATION_CONTROLLER") == "true" {
		c.Resource.ReplicationController = true
	}
	if !c.Resource.Service && os.Getenv("KW_SERVICE") == "true" {
		c.Resource.Service = true
	}
	if !c.Resource.Job && os.Getenv("KW_JOB") == "true" {
		c.Resource.Job = true
	}
	if !c.Resource.PersistentVolume && os.Getenv("KW_PERSISTENT_VOLUME") == "true" {
		c.Resource.PersistentVolume = true
	}
	if !c.Resource.Secret && os.Getenv("KW_SECRET") == "true" {
		c.Resource.Secret = true
	}
	if !c.Resource.ConfigMap && os.Getenv("KW_CONFIGMAP") == "true" {
		c.Resource.ConfigMap = true
	}
	if !c.Resource.Ingress && os.Getenv("KW_INGRESS") == "true" {
		c.Resource.Ingress = true
	}
	if (c.Handler.Slack.Channel == "") && (os.Getenv("SLACK_CHANNEL") != "") {
		c.Handler.Slack.Channel = os.Getenv("SLACK_CHANNEL")
	}
	if (c.Handler.Slack.Token == "") && (os.Getenv("SLACK_TOKEN") != "") {
		c.Handler.Slack.Token = os.Getenv("SLACK_TOKEN")
	}
}

func (c *Config) UnmarshallConfig() {

	// Resource Object Config add events under global scope
	if c.Resource != (Resource{}) {
		logrus.Info("Configuring Resources For Global Events")
		if c.Resource.DaemonSet {
			c.Event.Global = append(c.Event.Global, "demonset")
		}
		if c.Resource.ReplicaSet {
			c.Event.Global = append(c.Event.Global, "replicaset")
		}
		if c.Resource.Namespace {
			c.Event.Global = append(c.Event.Global, "namespace")
		}
		if c.Resource.Deployment {
			c.Event.Global = append(c.Event.Global, "deployment")
		}
		if c.Resource.Pod {
			c.Event.Global = append(c.Event.Global, "pod")
		}
		if c.Resource.ReplicationController {
			c.Event.Global = append(c.Event.Global, "replicationcontroller")
		}
		if c.Resource.Service {
			c.Event.Global = append(c.Event.Global, "service")
		}
		if c.Resource.Job {
			c.Event.Global = append(c.Event.Global, "job")
		}
		if c.Resource.PersistentVolume {
			c.Event.Global = append(c.Event.Global, "persistentvolume")
		}
		if c.Resource.Secret {
			c.Event.Global = append(c.Event.Global, "secret")
		}
		if c.Resource.ConfigMap {
			c.Event.Global = append(c.Event.Global, "configmap")
		}
		if c.Resource.Ingress {
			c.Event.Global = append(c.Event.Global, "ingress")
		}
	} else {
		// Configured using Events Config
		logrus.Info("Configuring Resources Based on Events Config")
		c.configureEvents(c.Event.Global)
		c.configureEvents(c.Event.Create)
		c.configureEvents(c.Event.Update)
		c.configureEvents(c.Event.Delete)
	}
}

func (c *Config) configureEvents(s []string) {
	for i := 0; i < len(s); i++ {
		switch s[i] {
		case "deployment":
			{
				c.Resource.Deployment = true
			}
		case "replicationcontroller":
			{
				c.Resource.ReplicationController = true
			}
		case "replicaset":
			{
				c.Resource.ReplicaSet = true
			}
		case "daemonset":
			{
				c.Resource.DaemonSet = true
			}
		case "service":
			{
				c.Resource.Service = true
			}
		case "pod":
			{
				c.Resource.Pod = true
			}
		case "job":
			{
				c.Resource.Job = true
			}
		case "persistentvolume":
			{
				c.Resource.PersistentVolume = true
			}
		case "namespace":
			{
				c.Resource.Namespace = true
			}
		case "secret":
			{
				c.Resource.Secret = true
			}
		case "configmap":
			{
				c.Resource.ConfigMap = true
			}
		case "ingress":
			{
				c.Resource.Ingress = true
			}
		}
	}
}

func (c *Config) Write() error {
	b, err := yaml.Marshal(c)
	if err != nil {
		return err
	}

	err = ioutil.WriteFile(getConfigFile(), b, 0644)
	if err != nil {
		return err
	}

	return nil
}

func getConfigFile() string {
	configFile := filepath.Join(configDir(), ConfigFileName)
	if _, err := os.Stat(configFile); err == nil {
		return configFile
	}

	return ""
}

func configDir() string {
	if configDir := os.Getenv("KW_CONFIG"); configDir != "" {
		return configDir
	}

	if runtime.GOOS == "windows" {
		home := os.Getenv("USERPROFILE")
		return home
	}
	return os.Getenv("HOME")
	//path := "/etc/kubewatch"
	//if _, err := os.Stat(path); os.IsNotExist(err) {
	//	os.Mkdir(path, 755)
	//}
	//return path
}<|MERGE_RESOLUTION|>--- conflicted
+++ resolved
@@ -70,12 +70,8 @@
 	Resource Resource `json:"resource,omitempty"`
 	// for watching specific namespace, leave it empty for watching all.
 	// this config is ignored when watching namespaces
-<<<<<<< HEAD
 	Namespace []string `json:"namespace,omitempty"`
-=======
 	Event     Event  `json:"event,omitempty"`
-	Namespace string `json:"namespace,omitempty"`
->>>>>>> 9ccc625d
 }
 
 // Slack contains slack configuration
